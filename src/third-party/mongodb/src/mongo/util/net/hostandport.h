--- conflicted
+++ resolved
@@ -23,15 +23,10 @@
 #include "mongo/util/net/sock.h"
 
 #ifdef ROBOMONGO
-<<<<<<< HEAD
-#define DEFAULT_SSH_PORT 27017
-#define DEFAULT_SSH_HOST "localhost" 
-=======
 #define DEFAULT_SSH_PORT 22
 #define DEFAULT_SSH_HOST ""
 #include "mongo/db/json.h"
 
->>>>>>> 90a8a2de
 namespace Robomongo
 {
 #ifdef MONGO_SSL
@@ -39,22 +34,6 @@
     {
         SSLInfo():_sslSupport(false),_sslPEMKeyFile(){}
         SSLInfo(bool ssl,const std::string &key):_sslSupport(ssl),_sslPEMKeyFile(key){}
-<<<<<<< HEAD
-        explicit SSLInfo(const std::string &sslString):_sslSupport(false),_sslPEMKeyFile() //true:Pem
-        {
-            for (int i=0; i<sslString.length(); ++i)
-            {
-                char ch = sslString[i];
-                if (ch==':')
-                {
-                    std::string sslSupport = sslString.substr(0,i);
-                    _sslSupport = sslSupport == "1";
-                    _sslPEMKeyFile = sslString.substr(i+1);
-                    break;
-                }
-            }
-        }
-=======
         explicit SSLInfo(const mongo::BSONElement &elem):_sslSupport(false),_sslPEMKeyFile()
         {
             if(!elem.eoo()){
@@ -70,22 +49,14 @@
             b.append("SSL",BSON("sslSupport" << _sslSupport  << "sslPEMKeyFile" << _sslPEMKeyFile));
             return b.obj();
         }
->>>>>>> 90a8a2de
         bool isValid() const {return _sslSupport;}
         bool _sslSupport;
         std::string _sslPEMKeyFile;
     };
-<<<<<<< HEAD
+
     inline std::ostream& operator<< (std::ostream& stream, const SSLInfo& info)
     {
-        //[true:Pem]
-        stream << "[" << info._sslSupport << ":" << info._sslPEMKeyFile << "]";
-=======
-
-    inline std::ostream& operator<< (std::ostream& stream, const SSLInfo& info)
-    {
         stream << info.toBSONObj().toString();      
->>>>>>> 90a8a2de
         return stream;
     }
 
@@ -95,50 +66,6 @@
     }
 #endif
 #ifdef SSH_SUPPORT_ENABLED
-<<<<<<< HEAD
-    struct SSHInfo
-    {
-        SSHInfo():_hostName(DEFAULT_SSH_HOST),_userName(),_port(DEFAULT_SSH_PORT),_password(),_publicKey()
-        {
-
-        }
-        SSHInfo(const std::string &hostName,const std::string &userName,int port,const std::string &password,const std::string &publicKey):_hostName(hostName),_userName(userName),_port(port),_password(password),_publicKey(publicKey)
-        {
-
-        }    
-        explicit SSHInfo(const std::string &connectionString):_hostName(DEFAULT_SSH_HOST),_userName(),_port(DEFAULT_SSH_PORT),_password(),_publicKey() //username[:password]@hostname[:port]
-        {
-            int firstSu = 0;
-            int len = connectionString.length();
-            for (int i=0; i<len; ++i)
-            {
-                char ch = connectionString[i];
-                if (!firstSu && ch == '['){
-                    firstSu = i;
-                }
-
-                if (ch=='@' && firstSu)
-                {
-                    _userName = connectionString.substr(0,firstSu);
-                    _password = connectionString.substr(firstSu+2,i-firstSu-3);
-                    std::string after = connectionString.substr(i+1,len-i);
-                    size_t pos = after.find_first_of("[:");
-                    if(pos!=std::string::npos){
-                        _hostName = after.substr(0,pos);
-                        _port = atoi(after.substr(pos+2).c_str());
-                    }
-                    break;
-                }
-            }
-        }
-        bool isValid() const {return !_password.empty() || !_publicKey.empty(); }
-
-        std::string _hostName;
-        std::string _userName;
-        int _port;
-        std::string _password;
-        std::string _publicKey;
-=======
     struct PublicKey
     {
         PublicKey():_publicKey(),_privateKey(),_passphrase(){}
@@ -219,27 +146,17 @@
         std::string _password;
         PublicKey _publicKey;
         SupportedAuthenticationMetods _currentMethod;
->>>>>>> 90a8a2de
     };
 
     inline std::ostream& operator<< (std::ostream& stream, const SSHInfo& info)
     {
-<<<<<<< HEAD
-        //[username[:password]@hostname[:port]]
-        stream << "[" << info._userName << "[:" << info._password << "]@" << info._hostName << "[:" << info._port << "]" << "]";
-=======
         stream << info.toBSONObj().toString();
->>>>>>> 90a8a2de
         return stream;
     }
 
     inline bool operator==(const SSHInfo& r,const SSHInfo& l) 
     { 
-<<<<<<< HEAD
-        return r._hostName == l._hostName && r._password == l._password && r._port == l._port && r._publicKey==l._publicKey && r._userName == l._userName;
-=======
         return r._hostName == l._hostName && r._password == l._password && r._port == l._port && r._publicKey==l._publicKey && r._userName == l._userName && r._publicKey == l._publicKey;
->>>>>>> 90a8a2de
     }
 #endif
 }
@@ -459,40 +376,17 @@
             if (ch==':')
             {
                 _host = string(p, i);
-<<<<<<< HEAD
-                int j = i+1;
-                int port = 0;
-                for (; j < len; ++j)
-                {
-                    if(isdigit(p[j]))
-                        port = port *10 +p[j]-'0';
-                    else
-                        break;
-                }
-                _port = port;
-                options = p+j;
-=======
                 _port = atoi(p+i+1);
             }
             if (ch=='{')
             {
                 options = p+i;
->>>>>>> 90a8a2de
                 break;
             }
         }
         if (!options)
             return;
 
-<<<<<<< HEAD
-        const char *endSSL = strchr(options, ']');
-
-        if(endSSL&&*endSSL==']'){
-            _sslInfo = Robomongo::SSLInfo(string(options+1,endSSL));
-            if(endSSL!=p+lastH)
-            _sshInfo = Robomongo::SSHInfo(string(endSSL+2,p+lastH-1));
-        }
-=======
         int jsonLen = strlen(options);
         int offset = 0;
         while(offset!=jsonLen)
@@ -509,7 +403,6 @@
             offset+=len;
         }
         
->>>>>>> 90a8a2de
 #else
         const char *colon = strrchr(p, ':');
         if( colon ) {
