#include "robomongo/gui/widgets/workarea/OutputItemContentWidget.h"

#include <QVBoxLayout>
#include <Qsci/qscilexerjavascript.h>

#include "robomongo/core/AppRegistry.h"
#include "robomongo/core/settings/SettingsManager.h"
#include "robomongo/core/utils/QtUtils.h"
#include "robomongo/core/domain/MongoShell.h"

#include "robomongo/gui/widgets/workarea/OutputWidget.h"
#include "robomongo/gui/widgets/workarea/OutputItemHeaderWidget.h"
#include "robomongo/gui/widgets/workarea/JsonPrepareThread.h"
#include "robomongo/gui/widgets/workarea/BsonTreeView.h"
#include "robomongo/gui/widgets/workarea/BsonTreeModel.h"
#include "robomongo/gui/widgets/workarea/BsonTableView.h"
#include "robomongo/gui/widgets/workarea/BsonTableModel.h"
#include "robomongo/gui/editors/PlainJavaScriptEditor.h"
#include "robomongo/gui/widgets/workarea/CollectionStatsTreeWidget.h"
#include "robomongo/gui/GuiRegistry.h"
#include "robomongo/gui/editors/JSLexer.h"
#include "robomongo/gui/editors/FindFrame.h"

namespace Robomongo
{
    OutputItemContentWidget::OutputItemContentWidget(OutputWidget *out, ViewMode viewMode, MongoShell *shell, const QString &text, double secs, QWidget *parent) :
        BaseClass(parent),
        _textView(NULL),
        _bsonTreeview(NULL),
        _thread(NULL),
        _bsonTable(NULL),
        _isTextModeSupported(true),
        _isTreeModeSupported(false),
        _isTableModeSupported(false),
        _isCustomModeSupported(false),
        _isTextModeInitialized(false),
        _isTreeModeInitialized(false),
        _isCustomModeInitialized(false),
        _isTableModeInitialized(false),
        _isFirstPartRendered(false),
        _text(text),
        _shell(shell),
        _initialSkip(0),
        _initialLimit(0),
        _out(out),
        _mod(NULL),
        _viewMode(viewMode)
    {
        setup(secs);
    }

    OutputItemContentWidget::OutputItemContentWidget(OutputWidget *out, ViewMode viewMode, MongoShell *shell, const QString &type, const std::vector<MongoDocumentPtr> &documents, const MongoQueryInfo &queryInfo, double secs, QWidget *parent) :
        BaseClass(parent),
        _textView(NULL),
        _bsonTreeview(NULL),
        _thread(NULL),
        _bsonTable(NULL),
        _isTextModeSupported(true),
        _isTreeModeSupported(true),
        _isTableModeSupported(true),
        _isCustomModeSupported(!type.isEmpty()),
        _isTextModeInitialized(false),
        _isTreeModeInitialized(false),
        _isCustomModeInitialized(false),
        _isTableModeInitialized(false),
        _isFirstPartRendered(false),
        _documents(documents),
        _queryInfo(queryInfo),
        _type(type),
        _shell(shell),
        _initialSkip(queryInfo._skip),
        _initialLimit(queryInfo._limit),
        _out(out),
        _mod(NULL),
        _viewMode(viewMode)
    {
        setup(secs);
    }

    void OutputItemContentWidget::setup(double secs)
    {      
        setContentsMargins(0, 0, 0, 0);
        _header = new OutputItemHeaderWidget(this);       

<<<<<<< HEAD
        if (_queryInfo.isValid()) {
            _header->setCollection(QtUtils::toQString(_queryInfo._collectionName));
=======
        if (_queryInfo._info.isValid()) {
            _header->setCollection(QtUtils::toQString(_queryInfo._info._ns.collectionName()));
>>>>>>> 90a8a2de
            _header->paging()->setBatchSize(_queryInfo._batchSize);
            _header->paging()->setSkip(_queryInfo._skip);
            if(!_queryInfo._limit){
            _queryInfo._limit=50;
            }
        }

        _header->setTime(QString("%1 sec.").arg(secs));

        QVBoxLayout *layout = new QVBoxLayout();
        layout->setContentsMargins(0, 0, 0, 0);
        layout->setSpacing(0);
        layout->addWidget(_header);
        _stack = new QStackedWidget;
        layout->addWidget(_stack);
        setLayout(layout);
        configureModel();

        VERIFY(connect(_header->paging(), SIGNAL(refreshed(int,int)), this, SLOT(refresh(int,int))));        
        VERIFY(connect(_header->paging(), SIGNAL(leftClicked(int,int)), this, SLOT(paging_leftClicked(int,int))));
        VERIFY(connect(_header->paging(), SIGNAL(rightClicked(int,int)), this, SLOT(paging_rightClicked(int,int))));
        VERIFY(connect(_header, SIGNAL(maximizedPart()), this, SIGNAL(maximizedPart())));
        VERIFY(connect(_header, SIGNAL(restoredSize()), this, SIGNAL(restoredSize())));

        refreshOutputItem();
    }

    void OutputItemContentWidget::paging_leftClicked(int skip, int limit)
    {
        int s = skip - limit;

        if (s < 0)
            s = 0;

        refresh(s, limit);
    }

    void OutputItemContentWidget::refreshOutputItem()
    {
        switch(_viewMode) {
        case Text: showText(); break;
        case Tree: showTree(); break;
        case Table: showTable(); break;
        case Custom: showCustom(); break;
        default: showTree();
        }
    }

    void OutputItemContentWidget::paging_rightClicked(int skip, int limit)
    {
        skip += limit;
        refresh(skip, limit);
    }

    void OutputItemContentWidget::refresh(int skip, int batchSize)
    {
        // Cannot set skip lower than in the text query
        if (skip <  _initialSkip) {
            _header->paging()->setSkip(_initialSkip);
            skip = _initialSkip;
        }

        int skipDelta = skip - _initialSkip;
        int limit = batchSize;

        // If limit is set to 0 it means UNLIMITED number of documents (limited only by batch size)
        // This is according to MongoDB documentation.
        if (_initialLimit != 0) {
            limit = _initialLimit - skipDelta;
            if (limit <= 0)
                limit = -1; // It means that we do not need to load documents

            if (limit > batchSize)
                limit = batchSize;
        }

        MongoQueryInfo info(_queryInfo);
        info._limit = limit;
        info._skip = skip;
        info._batchSize = batchSize;
        _out->showProgress();
        _shell->query(_out->resultIndex(this), info);
    }

    void OutputItemContentWidget::update(const MongoQueryInfo &inf,const std::vector<MongoDocumentPtr> &documents)
    {
        _queryInfo = inf;
        _documents = documents;

        _header->paging()->setSkip(_queryInfo._skip);
        _header->paging()->setBatchSize(_queryInfo._batchSize);

        _text.clear();
        _isFirstPartRendered = false;
        markUninitialized();

        if (_bsonTable) {
            _stack->removeWidget(_bsonTable);
            delete _bsonTable;
            _bsonTable = NULL;
        }

        if (_bsonTreeview) {
            _stack->removeWidget(_bsonTreeview);
            delete _bsonTreeview;
            _bsonTreeview = NULL;
        }

        if (_textView) {
            _stack->removeWidget(_textView);
            delete _textView;
            _textView = NULL;
        }
        configureModel();
    }

    void OutputItemContentWidget::showText()
    {
        _viewMode = Text;
        _header->showText();
        if (!_isTextModeSupported)
            return;

        if (!_isTextModeInitialized)
        {
            _textView = configureLogText();
            if (!_text.isEmpty()) {
                _textView->sciScintilla()->setText(_text);
            }
            else {
                if (_documents.size() > 0) {
                    _textView->sciScintilla()->setText("Loading...");
                    _thread = new JsonPrepareThread(_documents, AppRegistry::instance().settingsManager()->uuidEncoding(), AppRegistry::instance().settingsManager()->timeZone());
                    VERIFY(connect(_thread, SIGNAL(partReady(const QString&)), this, SLOT(jsonPartReady(const QString&))));
                    VERIFY(connect(_thread, SIGNAL(finished()), _thread, SLOT(deleteLater())));
                    _thread->start();
                }
            }
            _stack->addWidget(_textView);
            _isTextModeInitialized = true;
        }

        _stack->setCurrentWidget(_textView);
    }

    void OutputItemContentWidget::showTree()
    {
        _viewMode = Tree;
        _header->showTree();
        if (!_isTreeModeSupported) {
            // try to downgrade to text mode
            showText();
            return;
        }

        if (!_isTreeModeInitialized) {
            _bsonTreeview = new BsonTreeView(_shell,_queryInfo);
            _bsonTreeview->setModel(_mod);
            _stack->addWidget(_bsonTreeview);
            if (true == AppRegistry::instance().settingsManager()->autoExpand())
                _bsonTreeview->expandNode(_mod->index(0, 0, QModelIndex()));
            _isTreeModeInitialized = true;
        }

        _stack->setCurrentWidget(_bsonTreeview);
    }

    void OutputItemContentWidget::showCustom()
    {
        _viewMode = Custom;
        _header->showCustom();

        if (!_isCustomModeSupported) {
            // try to downgrade to tree mode
            showTree();
            return;
        }

        if (!_isCustomModeInitialized) {

            if (_type == "collectionStats") {
                _collectionStats = new CollectionStatsTreeWidget(_documents, NULL);
                _stack->addWidget(_collectionStats);
            }               
            _isCustomModeInitialized = true;
        }

        if (_collectionStats)
            _stack->setCurrentWidget(_collectionStats);
    }

    void OutputItemContentWidget::showTable()
    {
        _viewMode = Table;
        _header->showTable();
        if (!_isTableModeSupported) {
            // try to downgrade to text mode
            showText();
            return;
        }

        if (!_isTableModeInitialized) {
            _bsonTable = new BsonTableView(_shell,_queryInfo);            
            BsonTableModelProxy *modp = new BsonTableModelProxy(_bsonTable);
            modp->setSourceModel(_mod);
            _bsonTable->setModel(modp);
            _stack->addWidget(_bsonTable);
            _isTableModeInitialized = true;
        }

        _stack->setCurrentWidget(_bsonTable);
    }

    void OutputItemContentWidget::markUninitialized()
    {
        _isTextModeInitialized = false;
        _isTreeModeInitialized = false;
        _isCustomModeInitialized = false;
        _isTableModeInitialized = false;
    }

    void OutputItemContentWidget::jsonPartReady(const QString &json)
    {
        // check that this is our current thread
        JsonPrepareThread *thread = qobject_cast<JsonPrepareThread *>(sender());
        if (thread && thread != _thread)
        {
            // close previous thread
            thread->stop();
            thread->wait();
        }
        else
        {
            if (_textView)
            {
                if (_isFirstPartRendered)
                    _textView->sciScintilla()->append(json);
                else
                    _textView->sciScintilla()->setText(json);
                _isFirstPartRendered = true;
            }
        }
    }
    
    BsonTreeModel *OutputItemContentWidget::configureModel()
    {
        delete _mod;
        _mod = new BsonTreeModel(_documents,this);
        return _mod;
    }

    FindFrame *Robomongo::OutputItemContentWidget::configureLogText()
    {
        const QFont &textFont = GuiRegistry::instance().font();

        QsciLexerJavaScript *javaScriptLexer = new JSLexer(this);
        javaScriptLexer->setFont(textFont);

        FindFrame *_logText = new FindFrame(this);
        _logText->sciScintilla()->setLexer(javaScriptLexer);
        _logText->sciScintilla()->setTabWidth(4);        
        _logText->sciScintilla()->setBraceMatching(QsciScintilla::StrictBraceMatch);
        _logText->sciScintilla()->setFont(textFont);
        _logText->sciScintilla()->setReadOnly(true);
        _logText->sciScintilla()->setWrapMode((QsciScintilla::WrapMode) QsciScintilla::SC_WRAP_NONE);
        _logText->sciScintilla()->setHorizontalScrollBarPolicy(Qt::ScrollBarAlwaysOn);
        _logText->sciScintilla()->setVerticalScrollBarPolicy(Qt::ScrollBarAsNeeded);
        // Wrap mode turned off because it introduces huge performance problems
        // even for medium size documents.    
        _logText->sciScintilla()->setStyleSheet("QFrame {background-color: rgb(73, 76, 78); border: 1px solid #c7c5c4; border-radius: 0px; margin: 0px; padding: 0px;}");
        return _logText;
    }
}<|MERGE_RESOLUTION|>--- conflicted
+++ resolved
@@ -82,13 +82,8 @@
         setContentsMargins(0, 0, 0, 0);
         _header = new OutputItemHeaderWidget(this);       
 
-<<<<<<< HEAD
-        if (_queryInfo.isValid()) {
-            _header->setCollection(QtUtils::toQString(_queryInfo._collectionName));
-=======
         if (_queryInfo._info.isValid()) {
             _header->setCollection(QtUtils::toQString(_queryInfo._info._ns.collectionName()));
->>>>>>> 90a8a2de
             _header->paging()->setBatchSize(_queryInfo._batchSize);
             _header->paging()->setSkip(_queryInfo._skip);
             if(!_queryInfo._limit){
